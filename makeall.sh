--- conflicted
+++ resolved
@@ -3,15 +3,6 @@
 # compile the different codes (Makefiles are assumed to be present)
 
 home=`pwd`
-<<<<<<< HEAD
-
-ex="ex5"
-
-students=(inken.gamrath simon steger weltsch lang buerschaper schrezenmaier iupinov)
-
-tests=("$home"/data/corrupt* "$home"/data/error* "$home"/data/test*)
-=======
->>>>>>> 1e24f836
 
 # don't do coverage every time
 coverage=0
@@ -21,25 +12,6 @@
 
 for ex in ${exes[@]}
 do
-<<<<<<< HEAD
-   cd "$ex/$student"
-   echo "compiling code for $ex/$student"
-   make clean
-   make
-
-   for test in ${tests[@]}
-   do
-      ./ex5 $test
-   done
-   mkdir cov/
-   # location of compiled code is not known - try some...
-   lcov -d obj/ -c -o cov/coverage.info
-   lcov -d src/ -c -o cov/coverage.info
-   lcov -d . -c -o cov/coverage.info
-   genhtml -o cov cov/coverage.info
-   cd "$home"
-done
-=======
    students=(`find $ex -maxdepth 1 -mindepth 1 -type d`)
 
    for student in ${students[@]}
@@ -71,5 +43,4 @@
    done
 done
 
-exit
->>>>>>> 1e24f836
+exit