--- conflicted
+++ resolved
@@ -12,19 +12,9 @@
 
 GitHub: https://github.com/mattmilten/appfs
 
-<<<<<<< HEAD
-#### note for ex6:
-##### - ```make check``` should run some tests and also check the result/return values for correctness (general practice in many command line tools to verify the installation)
-##### - you may also update your code in ```ex5/``` instead of creating a new directory
-
-#### general notes
- - How to keep your repo in sync with the main one: https://help.github.com/articles/syncing-a-fork/
- - Have a look at the [Wiki] (https://github.com/mattmilten/appfs/wiki) for more information on the tools that were used in the lecture
-=======
 #### general notes
  - How to keep your repo in sync with the main one: https://help.github.com/articles/syncing-a-fork/
  - Have a look at the [Wiki] (https://github.com/mattmilten/appfs/wiki/Tools) for more information on the tools that were used in the lecture
->>>>>>> 1e24f836
  - It would be nice to have Makefiles for your code to make compiling easier
  - Use the shared directory `data/` for test instances
 
